--- conflicted
+++ resolved
@@ -1,12 +1,7 @@
 import type { KnipConfig } from "knip";
 
-<<<<<<< HEAD
-export const config: KnipConfig = {
-  entry: ["build/index.ts"],
-=======
 const config: KnipConfig = {
   entry: ["src/index.ts"],
->>>>>>> bc091a5a
   project: ["src/**/*.ts"],
   ignore: ["src/data-collection/examples/*.ts", "src/configuration/common-config-type.ts"],
   ignoreExportsUsedInFile: true,
