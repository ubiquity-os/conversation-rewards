--- conflicted
+++ resolved
@@ -51,21 +51,6 @@
 ```yaml
 plugin: ubiquibot/conversation-rewards
 with:
-<<<<<<< HEAD
-    evmNetworkId: 100
-    evmPrivateEncrypted: "encrypted-key"
-    erc20RewardToken: "0xe91D153E0b41518A2Ce8Dd3D7944Fa863463a97d"
-    dataCollection:
-      maxAttempts: 10
-      delayMs: 10000
-    incentives:
-      requirePriceLabel: true
-      contentEvaluator:
-      userExtractor:
-        redeemTask: true
-      dataPurge:
-      formattingEvaluator:
-=======
   evmNetworkId: 100
   evmPrivateEncrypted: "encrypted-key"
   erc20RewardToken: "0xe91D153E0b41518A2Ce8Dd3D7944Fa863463a97d"
@@ -90,29 +75,9 @@
       redeemTask: true
     dataPurge:
     formattingEvaluator:
-      scores:
-        br: 0
-        code: 1
-        p: 1
-        em: 0
-        img: 0
-        strong: 0
-        blockquote: 0
-        h1: 1
-        h2: 1
-        h3: 1
-        h4: 1
-        h5: 1
-        h6: 1
-        a: 1
-        li: 1
-        td: 1
-        hr: 0
->>>>>>> 0917a071
-        multipliers:
-          - select: [ISSUE_SPECIFICATION]
+      multipliers:
+          - select: [ ISSUE_SPECIFICATION ]
             formattingMultiplier: 1
-<<<<<<< HEAD
             symbols:
               "\\b\\w+\\b": 0.1
             scores: # Scores can be set for each item differently
@@ -133,67 +98,39 @@
               li: 1
               td: 1
               hr: 0
-          - select: [ ISSUE_AUTHOR ]
+          - select: [ISSUE_AUTHOR]
             formattingMultiplier: 1
             symbols:
               "\\b\\w+\\b": 0.2
-          - select: [ ISSUE_ASSIGNEE ]
+          - select: [ISSUE_ASSIGNEE]
             formattingMultiplier: 0
             symbols:
               "\\b\\w+\\b": 0
-          - select: [ ISSUE_COLLABORATOR ]
+          - select: [ISSUE_COLLABORATOR]
             formattingMultiplier: 1
             symbols:
               "\\b\\w+\\b": 0.1
-          - select: [ ISSUE_CONTRIBUTOR ]
+          - select: [ISSUE_CONTRIBUTOR]
             formattingMultiplier: 0.25
             symbols:
               "\\b\\w+\\b": 0.1
-          - select: [ PULL_SPECIFICATION ]
+          - select: [PULL_SPECIFICATION]
             formattingMultiplier: 0
             symbols:
               "\\b\\w+\\b": 0
-          - select: [ PULL_AUTHOR ]
+          - select: [PULL_AUTHOR]
             formattingMultiplier: 2
             symbols:
               "\\b\\w+\\b": 0.2
-          - select: [ PULL_ASSIGNEE ]
+          - select: [PULL_ASSIGNEE]
             formattingMultiplier: 1
             symbols:
               "\\b\\w+\\b": 0.1
-          - select: [ PULL_COLLABORATOR ]
+          - select: [PULL_COLLABORATOR]
             formattingMultiplier: 1
             symbols:
               "\\b\\w+\\b": 0.1
-          - select: [ PULL_CONTRIBUTOR ]
-=======
-            wordValue: 0.1
-          - select: [ISSUE_AUTHOR]
-            formattingMultiplier: 1
-            wordValue: 0.2
-          - select: [ISSUE_ASSIGNEE]
-            formattingMultiplier: 0
-            wordValue: 0
-          - select: [ISSUE_COLLABORATOR]
-            formattingMultiplier: 1
-            wordValue: 0.1
-          - select: [ISSUE_CONTRIBUTOR]
-            formattingMultiplier: 0.25
-            wordValue: 0.1
-          - select: [PULL_SPECIFICATION]
-            formattingMultiplier: 0
-            wordValue: 0
-          - select: [PULL_AUTHOR]
-            formattingMultiplier: 2
-            wordValue: 0.2
-          - select: [PULL_ASSIGNEE]
-            formattingMultiplier: 1
-            wordValue: 0.1
-          - select: [PULL_COLLABORATOR]
-            formattingMultiplier: 1
-            wordValue: 0.1
           - select: [PULL_CONTRIBUTOR]
->>>>>>> 0917a071
             formattingMultiplier: 0.25
             symbols:
               "\\b\\w+\\b": 0.1
