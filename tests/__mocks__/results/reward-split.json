{
  "0x4007": {
    "comments": [
      {
<<<<<<< HEAD
        "content": "Okay both bots are broken @gentlementlegen \r\nWe should have split the assignee reward",
        "id": 2186802545,
=======
        "content": "Okay both bots are broken @gentlementlegen  We should have split the assignee reward",
        "url": "https://github.com/ubiquity/work.ubq.fi/issues/69#issuecomment-2186802545",
        "type": "ISSUE_AUTHOR",
>>>>>>> 80609d2a
        "score": {
          "formatting": {
            "content": {
              "p": {
                "count": 13,
                "score": 1
              }
            },
            "formattingMultiplier": 1,
            "wordValue": 0.2
          },
          "relevance": 0.8,
          "reward": 2.08
        },
        "type": "ISSUE|ISSUER|COMMENTED",
        "url": "https://github.com/ubiquity/work.ubq.fi/issues/69#issuecomment-2186802545"
      },
      {
        "content": "Actually, looks like it did the right thing for your reward on v1, just the score breakdown doesn't display correctly.",
<<<<<<< HEAD
        "id": 2186807999,
=======
        "url": "https://github.com/ubiquity/work.ubq.fi/issues/69#issuecomment-2186807999",
        "type": "ISSUE_AUTHOR",
>>>>>>> 80609d2a
        "score": {
          "formatting": {
            "content": {
              "p": {
                "count": 20,
                "score": 1
              }
            },
            "formattingMultiplier": 1,
            "wordValue": 0.2
          },
          "relevance": 0.8,
          "reward": 3.2
        },
        "type": "ISSUE|ISSUER|COMMENTED",
        "url": "https://github.com/ubiquity/work.ubq.fi/issues/69#issuecomment-2186807999"
      },
      {
<<<<<<< HEAD
        "content": "Looks like the filters are barely useable now that we have the side scrolling, and the additional UI on the top right. Intended for mobile, it makes sense to have the frequently used controls near the bottom of the screen so that the app is easier to use. \r\n![IMG_103370966922-1](https://github.com/ubiquity/work.ubq.fi/assets/4975670/149aca97-49ce-4d37-9757-00223cae9920)",
        "id": 2370126310,
=======
        "content": "Looks like the filters are barely useable now that we have the side scrolling, and the additional UI on the top right. Intended for mobile, it makes sense to have the frequently used controls near the bottom of the screen so that the app is easier to use.  ![IMG_103370966922-1](https://github.com/ubiquity/work.ubq.fi/assets/4975670/149aca97-49ce-4d37-9757-00223cae9920)",
        "url": "https://github.com/ubiquity/work.ubq.fi/issues/69",
        "type": "ISSUE_SPECIFICATION",
>>>>>>> 80609d2a
        "score": {
          "formatting": {
            "content": {
              "img": {
                "count": 1,
                "score": 0
              },
              "p": {
                "count": 48,
                "score": 1
              }
            },
            "formattingMultiplier": 1,
            "wordValue": 0.1
          },
          "relevance": 1,
          "reward": 4.8
        },
        "type": "ISSUE|ISSUER|SPECIFICATION",
        "url": "https://github.com/ubiquity/work.ubq.fi/issues/69"
      }
    ],
<<<<<<< HEAD
    "evaluationCommentHtml": "<details>       <summary>         <b>           <h3>             <a href=\"https://pay.ubq.fi?claim=W3sidHlwZSI6ImVyYzIwLXBlcm1pdCIsInBlcm1pdCI6eyJwZXJtaXR0ZWQiOnsidG9rZW4iOiIweGU5MUQxNTNFMGI0MTUxOEEyQ2U4RGQzRDc5NDRGYTg2MzQ2M2E5N2QiLCJhbW91bnQiOiIzNTA4MDAwMDAwMDAwMDAwMDAwMCJ9LCJub25jZSI6IjI0MzI1Mzc3MDIzMTc5NjEwOTcxMzU1NjgzOTQ2OTU1MjU5OTg3OTgyMTUxMzM5NDUwMzE0NjAwNzc3OTM3ODU5Mzk3OTYyODgzODA4IiwiZGVhZGxpbmUiOiI1Nzg5NjA0NDYxODY1ODA5NzcxMTc4NTQ5MjUwNDM0Mzk1MzkyNjYzNDk5MjMzMjgyMDI4MjAxOTcyODc5MjAwMzk1NjU2NDgxOTk2NyJ9LCJ0cmFuc2ZlckRldGFpbHMiOnsidG8iOiIweDREMDcwNGY0MDBENTdCYTkzZUVhODg3NjVDM0ZjREJEODI2ZENGYzQiLCJyZXF1ZXN0ZWRBbW91bnQiOiIzNTA4MDAwMDAwMDAwMDAwMDAwMCJ9LCJvd25lciI6IjB4ZDk1MzBGM2ZiQkVhMTFiZUQwMURDMDlFNzkzMThmMmYyMDIyMzcxNiIsInNpZ25hdHVyZSI6IjB4Y2JkYWIyZjk1MWNmM2YxMTgxN2I4NjdjNDE1YWRkZTA1MTg2YjVkNDhjYmUwMGFiMzcxZGM5ZTQyNTAxZDE2MDNjYzcwNGYyNTIxMWQzNDZiNzc0MmY3ZDZlNWNiOTNkNTBlMDcwMzVmZTgzY2NlYmFhNzA4ZmE5ZGE1MWE3M2QxYyIsIm5ldHdvcmtJZCI6MTAwfV0=\" target=\"_blank\" rel=\"noopener\">               [ 35.08 WXDAI ]             </a>           </h3>           <h6>             @0x4007           </h6>         </b>       </summary>       <h6>Contributions Overview</h6>       <table>         <thead>           <tr>             <th>View</th>             <th>Contribution</th>             <th>Count</th>             <th>Reward</th>           </tr>         </thead>         <tbody>                      <tr>             <td>Issue</td>             <td>Task</td>             <td>0.5</td>             <td>25</td>           </tr>           <tr>             <td>Issue</td>             <td>Specification</td>             <td>1</td>             <td>4.8</td>           </tr>           <tr>             <td>Issue</td>             <td>Comment</td>             <td>2</td>             <td>5.28</td>           </tr>         </tbody>       </table>       <h6>Conversation Incentives</h6>       <table>         <thead>           <tr>             <th>Comment</th>             <th>Formatting</th>             <th>Relevance</th>             <th>Reward</th>           </tr>         </thead>         <tbody>                      <tr>             <td>               <h6>                 <a href=\"https://github.com/ubiquity/work.ubq.fi/issues/69\" target=\"_blank\" rel=\"noopener\">Looks like the filters are barely useable now that we have the s&hellip; ![IMG_103370966922-1](https://github.com/ubiquity/work.ubq.fi/assets/4975670/149aca97-49ce-4d37-9757-00223cae9920)</a>               </h6>             </td>             <td>             <details>               <summary>                 4.8               </summary>               <pre>content:&#13;  p:&#13;    count: 48&#13;    score: 1&#13;  img:&#13;    count: 1&#13;    score: 0&#13;wordValue: 0.1&#13;formattingMultiplier: 1&#13;</pre>              </details>             </td>             <td>1</td>             <td>4.8</td>           </tr>           <tr>             <td>               <h6>                 <a href=\"https://github.com/ubiquity/work.ubq.fi/issues/69#issuecomment-2186802545\" target=\"_blank\" rel=\"noopener\">Okay both bots are broken @gentlementlegen  We should have split the assignee reward</a>               </h6>             </td>             <td>             <details>               <summary>                 2.6               </summary>               <pre>content:&#13;  p:&#13;    count: 13&#13;    score: 1&#13;wordValue: 0.2&#13;formattingMultiplier: 1&#13;</pre>              </details>             </td>             <td>0.8</td>             <td>2.08</td>           </tr>           <tr>             <td>               <h6>                 <a href=\"https://github.com/ubiquity/work.ubq.fi/issues/69#issuecomment-2186807999\" target=\"_blank\" rel=\"noopener\">Actually, looks like it did the right thing for your reward on v&hellip;</a>               </h6>             </td>             <td>             <details>               <summary>                 4               </summary>               <pre>content:&#13;  p:&#13;    count: 20&#13;    score: 1&#13;wordValue: 0.2&#13;formattingMultiplier: 1&#13;</pre>              </details>             </td>             <td>0.8</td>             <td>3.2</td>           </tr>         </tbody>       </table>     </details>",
    "permitUrl": "https://pay.ubq.fi?claim=W3sidHlwZSI6ImVyYzIwLXBlcm1pdCIsInBlcm1pdCI6eyJwZXJtaXR0ZWQiOnsidG9rZW4iOiIweGU5MUQxNTNFMGI0MTUxOEEyQ2U4RGQzRDc5NDRGYTg2MzQ2M2E5N2QiLCJhbW91bnQiOiIzNTA4MDAwMDAwMDAwMDAwMDAwMCJ9LCJub25jZSI6IjI0MzI1Mzc3MDIzMTc5NjEwOTcxMzU1NjgzOTQ2OTU1MjU5OTg3OTgyMTUxMzM5NDUwMzE0NjAwNzc3OTM3ODU5Mzk3OTYyODgzODA4IiwiZGVhZGxpbmUiOiI1Nzg5NjA0NDYxODY1ODA5NzcxMTc4NTQ5MjUwNDM0Mzk1MzkyNjYzNDk5MjMzMjgyMDI4MjAxOTcyODc5MjAwMzk1NjU2NDgxOTk2NyJ9LCJ0cmFuc2ZlckRldGFpbHMiOnsidG8iOiIweDREMDcwNGY0MDBENTdCYTkzZUVhODg3NjVDM0ZjREJEODI2ZENGYzQiLCJyZXF1ZXN0ZWRBbW91bnQiOiIzNTA4MDAwMDAwMDAwMDAwMDAwMCJ9LCJvd25lciI6IjB4ZDk1MzBGM2ZiQkVhMTFiZUQwMURDMDlFNzkzMThmMmYyMDIyMzcxNiIsInNpZ25hdHVyZSI6IjB4Y2JkYWIyZjk1MWNmM2YxMTgxN2I4NjdjNDE1YWRkZTA1MTg2YjVkNDhjYmUwMGFiMzcxZGM5ZTQyNTAxZDE2MDNjYzcwNGYyNTIxMWQzNDZiNzc0MmY3ZDZlNWNiOTNkNTBlMDcwMzVmZTgzY2NlYmFhNzA4ZmE5ZGE1MWE3M2QxYyIsIm5ldHdvcmtJZCI6MTAwfV0=",
=======
    "permitUrl": "https://pay.ubq.fi?claim=W3sidHlwZSI6ImVyYzIwLXBlcm1pdCIsInBlcm1pdCI6eyJwZXJtaXR0ZWQiOnsidG9rZW4iOiIweGU5MUQxNTNFMGI0MTUxOEEyQ2U4RGQzRDc5NDRGYTg2MzQ2M2E5N2QiLCJhbW91bnQiOiIzNDEyMDAwMDAwMDAwMDAwMDAwMCJ9LCJub25jZSI6IjI0MzI1Mzc3MDIzMTc5NjEwOTcxMzU1NjgzOTQ2OTU1MjU5OTg3OTgyMTUxMzM5NDUwMzE0NjAwNzc3OTM3ODU5Mzk3OTYyODgzODA4IiwiZGVhZGxpbmUiOiI1Nzg5NjA0NDYxODY1ODA5NzcxMTc4NTQ5MjUwNDM0Mzk1MzkyNjYzNDk5MjMzMjgyMDI4MjAxOTcyODc5MjAwMzk1NjU2NDgxOTk2NyJ9LCJ0cmFuc2ZlckRldGFpbHMiOnsidG8iOiIweDREMDcwNGY0MDBENTdCYTkzZUVhODg3NjVDM0ZjREJEODI2ZENGYzQiLCJyZXF1ZXN0ZWRBbW91bnQiOiIzNDEyMDAwMDAwMDAwMDAwMDAwMCJ9LCJvd25lciI6IjB4ZDk1MzBGM2ZiQkVhMTFiZUQwMURDMDlFNzkzMThmMmYyMDIyMzcxNiIsInNpZ25hdHVyZSI6IjB4YjRhMTg4Y2Y3MDg1N2FmYzc4MThiZjMwM2MzN2RmNGRlZjJkN2JjNDUyNDdhMDdjNTQwODc3YzA2NWMyYjU2NjJiZGJlZDU3YTIxYzE2NzA2OGExYjQ2YzAwYzc0YjVlZDBmMWJjOWI2YzAyMzVhMzY1Mzk2MjE5ZmI3Y2QxZjQxYyIsIm5ldHdvcmtJZCI6MTAwfV0=",
    "evaluationCommentHtml": "<details>       <summary>         <b>           <h3>             <a href=\"https://pay.ubq.fi?claim=W3sidHlwZSI6ImVyYzIwLXBlcm1pdCIsInBlcm1pdCI6eyJwZXJtaXR0ZWQiOnsidG9rZW4iOiIweGU5MUQxNTNFMGI0MTUxOEEyQ2U4RGQzRDc5NDRGYTg2MzQ2M2E5N2QiLCJhbW91bnQiOiIzNDEyMDAwMDAwMDAwMDAwMDAwMCJ9LCJub25jZSI6IjI0MzI1Mzc3MDIzMTc5NjEwOTcxMzU1NjgzOTQ2OTU1MjU5OTg3OTgyMTUxMzM5NDUwMzE0NjAwNzc3OTM3ODU5Mzk3OTYyODgzODA4IiwiZGVhZGxpbmUiOiI1Nzg5NjA0NDYxODY1ODA5NzcxMTc4NTQ5MjUwNDM0Mzk1MzkyNjYzNDk5MjMzMjgyMDI4MjAxOTcyODc5MjAwMzk1NjU2NDgxOTk2NyJ9LCJ0cmFuc2ZlckRldGFpbHMiOnsidG8iOiIweDREMDcwNGY0MDBENTdCYTkzZUVhODg3NjVDM0ZjREJEODI2ZENGYzQiLCJyZXF1ZXN0ZWRBbW91bnQiOiIzNDEyMDAwMDAwMDAwMDAwMDAwMCJ9LCJvd25lciI6IjB4ZDk1MzBGM2ZiQkVhMTFiZUQwMURDMDlFNzkzMThmMmYyMDIyMzcxNiIsInNpZ25hdHVyZSI6IjB4YjRhMTg4Y2Y3MDg1N2FmYzc4MThiZjMwM2MzN2RmNGRlZjJkN2JjNDUyNDdhMDdjNTQwODc3YzA2NWMyYjU2NjJiZGJlZDU3YTIxYzE2NzA2OGExYjQ2YzAwYzc0YjVlZDBmMWJjOWI2YzAyMzVhMzY1Mzk2MjE5ZmI3Y2QxZjQxYyIsIm5ldHdvcmtJZCI6MTAwfV0=\" target=\"_blank\" rel=\"noopener\">               [ 34.12 WXDAI ]             </a>           </h3>           <h6>             @0x4007           </h6>         </b>       </summary>       <h6>Contributions Overview</h6>       <table>         <thead>           <tr>             <th>View</th>             <th>Contribution</th>             <th>Count</th>             <th>Reward</th>           </tr>         </thead>         <tbody>                      <tr>             <td>Issue</td>             <td>Task</td>             <td>0.5</td>             <td>25</td>           </tr>           <tr>             <td>Issue</td>             <td>Specification</td>             <td>1</td>             <td>3.84</td>           </tr>           <tr>             <td>Issue</td>             <td>Comment</td>             <td>2</td>             <td>5.28</td>           </tr>         </tbody>       </table>       <h6>Conversation Incentives</h6>       <table>         <thead>           <tr>             <th>Comment</th>             <th>Formatting</th>             <th>Relevance</th>             <th>Reward</th>           </tr>         </thead>         <tbody>                      <tr>             <td>               <h6>                 <a href=\"https://github.com/ubiquity/work.ubq.fi/issues/69\" target=\"_blank\" rel=\"noopener\">Looks like the filters are barely useable now that we have the s&hellip;</a>               </h6>             </td>             <td>             <details>               <summary>                 4.8               </summary>               <pre>content:&#13;  p:&#13;    count: 48&#13;    score: 1&#13;  img:&#13;    count: 1&#13;    score: 0&#13;wordValue: 0.1&#13;formattingMultiplier: 1&#13;</pre>              </details>             </td>             <td>0.8</td>             <td>3.84</td>           </tr>           <tr>             <td>               <h6>                 <a href=\"https://github.com/ubiquity/work.ubq.fi/issues/69#issuecomment-2186802545\" target=\"_blank\" rel=\"noopener\">Okay both bots are broken @gentlementlegen  We should have split&hellip;</a>               </h6>             </td>             <td>             <details>               <summary>                 2.6               </summary>               <pre>content:&#13;  p:&#13;    count: 13&#13;    score: 1&#13;wordValue: 0.2&#13;formattingMultiplier: 1&#13;</pre>              </details>             </td>             <td>0.8</td>             <td>2.08</td>           </tr>           <tr>             <td>               <h6>                 <a href=\"https://github.com/ubiquity/work.ubq.fi/issues/69#issuecomment-2186807999\" target=\"_blank\" rel=\"noopener\">Actually, looks like it did the right thing for your reward on v&hellip;</a>               </h6>             </td>             <td>             <details>               <summary>                 4               </summary>               <pre>content:&#13;  p:&#13;    count: 20&#13;    score: 1&#13;wordValue: 0.2&#13;formattingMultiplier: 1&#13;</pre>              </details>             </td>             <td>0.8</td>             <td>3.2</td>           </tr>         </tbody>       </table>     </details>"
  },
  "gentlementlegen": {
    "total": 28.28,
>>>>>>> 80609d2a
    "task": {
      "multiplier": 0.5,
      "reward": 25
    },
    "total": 35.08,
    "userId": 4975670
  },
  "gentlementlegen": {
    "comments": [
      {
        "content": "@0x4007 So it should be 25 each? I can confirm this is not handled by v2, I didn't know it was the expected behavior.",
<<<<<<< HEAD
        "id": 2186805818,
=======
        "url": "https://github.com/ubiquity/work.ubq.fi/issues/69#issuecomment-2186805818",
        "type": "ISSUE_COLLABORATOR",
>>>>>>> 80609d2a
        "score": {
          "formatting": {
            "content": {
              "p": {
                "count": 24,
                "score": 1
              }
            },
<<<<<<< HEAD
            "formattingMultiplier": 1,
            "wordValue": 0.1
          },
          "relevance": 0.8,
          "reward": 1.92
        },
        "type": "ISSUE|COLLABORATOR|COMMENTED",
        "url": "https://github.com/ubiquity/work.ubq.fi/issues/69#issuecomment-2186805818"
      },
      {
        "content": "Ah yes because it doesn't apply the `0.5` multiplier I see. Will fix that on v2.",
        "id": 2186813200,
=======
            "wordValue": 0.1,
            "formattingMultiplier": 1
          },
          "reward": 1.92,
          "relevance": 0.8
        }
      },
      {
        "content": "Ah yes because it doesn't apply the `0.5` multiplier I see. Will fix that on v2.",
        "url": "https://github.com/ubiquity/work.ubq.fi/issues/69#issuecomment-2186813200",
        "type": "ISSUE_COLLABORATOR",
>>>>>>> 80609d2a
        "score": {
          "formatting": {
            "content": {
              "code": {
                "count": 1,
                "score": 1
              },
              "p": {
                "count": 16,
                "score": 1
              }
            },
<<<<<<< HEAD
            "formattingMultiplier": 1,
            "wordValue": 0.1
          },
          "relevance": 0.8,
          "reward": 1.36
        },
        "type": "ISSUE|COLLABORATOR|COMMENTED",
        "url": "https://github.com/ubiquity/work.ubq.fi/issues/69#issuecomment-2186813200"
      }
    ],
    "evaluationCommentHtml": "<details>       <summary>         <b>           <h3>             <a href=\"undefined\" target=\"_blank\" rel=\"noopener\">               [ 28.28 WXDAI ]             </a>           </h3>           <h6>             @gentlementlegen           </h6>         </b>       </summary>       <h6>Contributions Overview</h6>       <table>         <thead>           <tr>             <th>View</th>             <th>Contribution</th>             <th>Count</th>             <th>Reward</th>           </tr>         </thead>         <tbody>                      <tr>             <td>Issue</td>             <td>Task</td>             <td>0.5</td>             <td>25</td>           </tr>           <tr>             <td>Issue</td>             <td>Comment</td>             <td>2</td>             <td>3.28</td>           </tr>         </tbody>       </table>       <h6>Conversation Incentives</h6>       <table>         <thead>           <tr>             <th>Comment</th>             <th>Formatting</th>             <th>Relevance</th>             <th>Reward</th>           </tr>         </thead>         <tbody>                      <tr>             <td>               <h6>                 <a href=\"https://github.com/ubiquity/work.ubq.fi/issues/69#issuecomment-2186805818\" target=\"_blank\" rel=\"noopener\">@0x4007 So it should be 25 each? I can confirm this is not handl&hellip;</a>               </h6>             </td>             <td>             <details>               <summary>                 2.4               </summary>               <pre>content:&#13;  p:&#13;    count: 24&#13;    score: 1&#13;wordValue: 0.1&#13;formattingMultiplier: 1&#13;</pre>              </details>             </td>             <td>0.8</td>             <td>1.92</td>           </tr>           <tr>             <td>               <h6>                 <a href=\"https://github.com/ubiquity/work.ubq.fi/issues/69#issuecomment-2186813200\" target=\"_blank\" rel=\"noopener\">Ah yes because it doesn't apply the &#96;0.5&#96; multiplier I s&hellip;</a>               </h6>             </td>             <td>             <details>               <summary>                 1.7               </summary>               <pre>content:&#13;  p:&#13;    count: 16&#13;    score: 1&#13;  code:&#13;    count: 1&#13;    score: 1&#13;wordValue: 0.1&#13;formattingMultiplier: 1&#13;</pre>              </details>             </td>             <td>0.8</td>             <td>1.36</td>           </tr>         </tbody>       </table>     </details>",
    "task": {
      "multiplier": 0.5,
      "reward": 25
    },
    "total": 28.28,
    "userId": 9807008
=======
            "wordValue": 0.1,
            "formattingMultiplier": 1
          },
          "reward": 1.36,
          "relevance": 0.8
        }
      }
    ],
    "evaluationCommentHtml": "<details>       <summary>         <b>           <h3>             <a href=\"undefined\" target=\"_blank\" rel=\"noopener\">               [ 28.28 WXDAI ]             </a>           </h3>           <h6>             @gentlementlegen           </h6>         </b>       </summary>       <h6>Contributions Overview</h6>       <table>         <thead>           <tr>             <th>View</th>             <th>Contribution</th>             <th>Count</th>             <th>Reward</th>           </tr>         </thead>         <tbody>                      <tr>             <td>Issue</td>             <td>Task</td>             <td>0.5</td>             <td>25</td>           </tr>           <tr>             <td>Issue</td>             <td>Comment</td>             <td>2</td>             <td>3.28</td>           </tr>         </tbody>       </table>       <h6>Conversation Incentives</h6>       <table>         <thead>           <tr>             <th>Comment</th>             <th>Formatting</th>             <th>Relevance</th>             <th>Reward</th>           </tr>         </thead>         <tbody>                      <tr>             <td>               <h6>                 <a href=\"https://github.com/ubiquity/work.ubq.fi/issues/69#issuecomment-2186805818\" target=\"_blank\" rel=\"noopener\">@0x4007 So it should be 25 each? I can confirm this is not handl&hellip;</a>               </h6>             </td>             <td>             <details>               <summary>                 2.4               </summary>               <pre>content:&#13;  p:&#13;    count: 24&#13;    score: 1&#13;wordValue: 0.1&#13;formattingMultiplier: 1&#13;</pre>              </details>             </td>             <td>0.8</td>             <td>1.92</td>           </tr>           <tr>             <td>               <h6>                 <a href=\"https://github.com/ubiquity/work.ubq.fi/issues/69#issuecomment-2186813200\" target=\"_blank\" rel=\"noopener\">Ah yes because it doesn't apply the &#96;0.5&#96; multiplier I s&hellip;</a>               </h6>             </td>             <td>             <details>               <summary>                 1.7               </summary>               <pre>content:&#13;  p:&#13;    count: 16&#13;    score: 1&#13;  code:&#13;    count: 1&#13;    score: 1&#13;wordValue: 0.1&#13;formattingMultiplier: 1&#13;</pre>              </details>             </td>             <td>0.8</td>             <td>1.36</td>           </tr>         </tbody>       </table>     </details>"
>>>>>>> 80609d2a
  }
}<|MERGE_RESOLUTION|>--- conflicted
+++ resolved
@@ -1,15 +1,17 @@
 {
   "0x4007": {
+    "userId": 4975670,
+    "total": 35.08,
+    "task": {
+      "reward": 25,
+      "multiplier": 0.5
+    },
     "comments": [
       {
-<<<<<<< HEAD
+        "id": 2186802545,
         "content": "Okay both bots are broken @gentlementlegen \r\nWe should have split the assignee reward",
-        "id": 2186802545,
-=======
-        "content": "Okay both bots are broken @gentlementlegen  We should have split the assignee reward",
         "url": "https://github.com/ubiquity/work.ubq.fi/issues/69#issuecomment-2186802545",
         "type": "ISSUE_AUTHOR",
->>>>>>> 80609d2a
         "score": {
           "formatting": {
             "content": {
@@ -18,23 +20,18 @@
                 "score": 1
               }
             },
-            "formattingMultiplier": 1,
-            "wordValue": 0.2
+            "wordValue": 0.2,
+            "formattingMultiplier": 1
           },
-          "relevance": 0.8,
-          "reward": 2.08
-        },
-        "type": "ISSUE|ISSUER|COMMENTED",
-        "url": "https://github.com/ubiquity/work.ubq.fi/issues/69#issuecomment-2186802545"
+          "reward": 2.08,
+          "relevance": 0.8
+        }
       },
       {
+        "id": 2186807999,
         "content": "Actually, looks like it did the right thing for your reward on v1, just the score breakdown doesn't display correctly.",
-<<<<<<< HEAD
-        "id": 2186807999,
-=======
         "url": "https://github.com/ubiquity/work.ubq.fi/issues/69#issuecomment-2186807999",
         "type": "ISSUE_AUTHOR",
->>>>>>> 80609d2a
         "score": {
           "formatting": {
             "content": {
@@ -43,73 +40,54 @@
                 "score": 1
               }
             },
-            "formattingMultiplier": 1,
-            "wordValue": 0.2
+            "wordValue": 0.2,
+            "formattingMultiplier": 1
           },
-          "relevance": 0.8,
-          "reward": 3.2
-        },
-        "type": "ISSUE|ISSUER|COMMENTED",
-        "url": "https://github.com/ubiquity/work.ubq.fi/issues/69#issuecomment-2186807999"
+          "reward": 3.2,
+          "relevance": 0.8
+        }
       },
       {
-<<<<<<< HEAD
+        "id": 2370126310,
         "content": "Looks like the filters are barely useable now that we have the side scrolling, and the additional UI on the top right. Intended for mobile, it makes sense to have the frequently used controls near the bottom of the screen so that the app is easier to use. \r\n![IMG_103370966922-1](https://github.com/ubiquity/work.ubq.fi/assets/4975670/149aca97-49ce-4d37-9757-00223cae9920)",
-        "id": 2370126310,
-=======
-        "content": "Looks like the filters are barely useable now that we have the side scrolling, and the additional UI on the top right. Intended for mobile, it makes sense to have the frequently used controls near the bottom of the screen so that the app is easier to use.  ![IMG_103370966922-1](https://github.com/ubiquity/work.ubq.fi/assets/4975670/149aca97-49ce-4d37-9757-00223cae9920)",
         "url": "https://github.com/ubiquity/work.ubq.fi/issues/69",
         "type": "ISSUE_SPECIFICATION",
->>>>>>> 80609d2a
         "score": {
           "formatting": {
             "content": {
+              "p": {
+                "count": 48,
+                "score": 1
+              },
               "img": {
                 "count": 1,
                 "score": 0
-              },
-              "p": {
-                "count": 48,
-                "score": 1
               }
             },
-            "formattingMultiplier": 1,
-            "wordValue": 0.1
+            "wordValue": 0.1,
+            "formattingMultiplier": 1
           },
-          "relevance": 1,
-          "reward": 4.8
-        },
-        "type": "ISSUE|ISSUER|SPECIFICATION",
-        "url": "https://github.com/ubiquity/work.ubq.fi/issues/69"
+          "reward": 4.8,
+          "relevance": 1
+        }
       }
     ],
-<<<<<<< HEAD
-    "evaluationCommentHtml": "<details>       <summary>         <b>           <h3>             <a href=\"https://pay.ubq.fi?claim=W3sidHlwZSI6ImVyYzIwLXBlcm1pdCIsInBlcm1pdCI6eyJwZXJtaXR0ZWQiOnsidG9rZW4iOiIweGU5MUQxNTNFMGI0MTUxOEEyQ2U4RGQzRDc5NDRGYTg2MzQ2M2E5N2QiLCJhbW91bnQiOiIzNTA4MDAwMDAwMDAwMDAwMDAwMCJ9LCJub25jZSI6IjI0MzI1Mzc3MDIzMTc5NjEwOTcxMzU1NjgzOTQ2OTU1MjU5OTg3OTgyMTUxMzM5NDUwMzE0NjAwNzc3OTM3ODU5Mzk3OTYyODgzODA4IiwiZGVhZGxpbmUiOiI1Nzg5NjA0NDYxODY1ODA5NzcxMTc4NTQ5MjUwNDM0Mzk1MzkyNjYzNDk5MjMzMjgyMDI4MjAxOTcyODc5MjAwMzk1NjU2NDgxOTk2NyJ9LCJ0cmFuc2ZlckRldGFpbHMiOnsidG8iOiIweDREMDcwNGY0MDBENTdCYTkzZUVhODg3NjVDM0ZjREJEODI2ZENGYzQiLCJyZXF1ZXN0ZWRBbW91bnQiOiIzNTA4MDAwMDAwMDAwMDAwMDAwMCJ9LCJvd25lciI6IjB4ZDk1MzBGM2ZiQkVhMTFiZUQwMURDMDlFNzkzMThmMmYyMDIyMzcxNiIsInNpZ25hdHVyZSI6IjB4Y2JkYWIyZjk1MWNmM2YxMTgxN2I4NjdjNDE1YWRkZTA1MTg2YjVkNDhjYmUwMGFiMzcxZGM5ZTQyNTAxZDE2MDNjYzcwNGYyNTIxMWQzNDZiNzc0MmY3ZDZlNWNiOTNkNTBlMDcwMzVmZTgzY2NlYmFhNzA4ZmE5ZGE1MWE3M2QxYyIsIm5ldHdvcmtJZCI6MTAwfV0=\" target=\"_blank\" rel=\"noopener\">               [ 35.08 WXDAI ]             </a>           </h3>           <h6>             @0x4007           </h6>         </b>       </summary>       <h6>Contributions Overview</h6>       <table>         <thead>           <tr>             <th>View</th>             <th>Contribution</th>             <th>Count</th>             <th>Reward</th>           </tr>         </thead>         <tbody>                      <tr>             <td>Issue</td>             <td>Task</td>             <td>0.5</td>             <td>25</td>           </tr>           <tr>             <td>Issue</td>             <td>Specification</td>             <td>1</td>             <td>4.8</td>           </tr>           <tr>             <td>Issue</td>             <td>Comment</td>             <td>2</td>             <td>5.28</td>           </tr>         </tbody>       </table>       <h6>Conversation Incentives</h6>       <table>         <thead>           <tr>             <th>Comment</th>             <th>Formatting</th>             <th>Relevance</th>             <th>Reward</th>           </tr>         </thead>         <tbody>                      <tr>             <td>               <h6>                 <a href=\"https://github.com/ubiquity/work.ubq.fi/issues/69\" target=\"_blank\" rel=\"noopener\">Looks like the filters are barely useable now that we have the s&hellip; ![IMG_103370966922-1](https://github.com/ubiquity/work.ubq.fi/assets/4975670/149aca97-49ce-4d37-9757-00223cae9920)</a>               </h6>             </td>             <td>             <details>               <summary>                 4.8               </summary>               <pre>content:&#13;  p:&#13;    count: 48&#13;    score: 1&#13;  img:&#13;    count: 1&#13;    score: 0&#13;wordValue: 0.1&#13;formattingMultiplier: 1&#13;</pre>              </details>             </td>             <td>1</td>             <td>4.8</td>           </tr>           <tr>             <td>               <h6>                 <a href=\"https://github.com/ubiquity/work.ubq.fi/issues/69#issuecomment-2186802545\" target=\"_blank\" rel=\"noopener\">Okay both bots are broken @gentlementlegen  We should have split the assignee reward</a>               </h6>             </td>             <td>             <details>               <summary>                 2.6               </summary>               <pre>content:&#13;  p:&#13;    count: 13&#13;    score: 1&#13;wordValue: 0.2&#13;formattingMultiplier: 1&#13;</pre>              </details>             </td>             <td>0.8</td>             <td>2.08</td>           </tr>           <tr>             <td>               <h6>                 <a href=\"https://github.com/ubiquity/work.ubq.fi/issues/69#issuecomment-2186807999\" target=\"_blank\" rel=\"noopener\">Actually, looks like it did the right thing for your reward on v&hellip;</a>               </h6>             </td>             <td>             <details>               <summary>                 4               </summary>               <pre>content:&#13;  p:&#13;    count: 20&#13;    score: 1&#13;wordValue: 0.2&#13;formattingMultiplier: 1&#13;</pre>              </details>             </td>             <td>0.8</td>             <td>3.2</td>           </tr>         </tbody>       </table>     </details>",
     "permitUrl": "https://pay.ubq.fi?claim=W3sidHlwZSI6ImVyYzIwLXBlcm1pdCIsInBlcm1pdCI6eyJwZXJtaXR0ZWQiOnsidG9rZW4iOiIweGU5MUQxNTNFMGI0MTUxOEEyQ2U4RGQzRDc5NDRGYTg2MzQ2M2E5N2QiLCJhbW91bnQiOiIzNTA4MDAwMDAwMDAwMDAwMDAwMCJ9LCJub25jZSI6IjI0MzI1Mzc3MDIzMTc5NjEwOTcxMzU1NjgzOTQ2OTU1MjU5OTg3OTgyMTUxMzM5NDUwMzE0NjAwNzc3OTM3ODU5Mzk3OTYyODgzODA4IiwiZGVhZGxpbmUiOiI1Nzg5NjA0NDYxODY1ODA5NzcxMTc4NTQ5MjUwNDM0Mzk1MzkyNjYzNDk5MjMzMjgyMDI4MjAxOTcyODc5MjAwMzk1NjU2NDgxOTk2NyJ9LCJ0cmFuc2ZlckRldGFpbHMiOnsidG8iOiIweDREMDcwNGY0MDBENTdCYTkzZUVhODg3NjVDM0ZjREJEODI2ZENGYzQiLCJyZXF1ZXN0ZWRBbW91bnQiOiIzNTA4MDAwMDAwMDAwMDAwMDAwMCJ9LCJvd25lciI6IjB4ZDk1MzBGM2ZiQkVhMTFiZUQwMURDMDlFNzkzMThmMmYyMDIyMzcxNiIsInNpZ25hdHVyZSI6IjB4Y2JkYWIyZjk1MWNmM2YxMTgxN2I4NjdjNDE1YWRkZTA1MTg2YjVkNDhjYmUwMGFiMzcxZGM5ZTQyNTAxZDE2MDNjYzcwNGYyNTIxMWQzNDZiNzc0MmY3ZDZlNWNiOTNkNTBlMDcwMzVmZTgzY2NlYmFhNzA4ZmE5ZGE1MWE3M2QxYyIsIm5ldHdvcmtJZCI6MTAwfV0=",
-=======
-    "permitUrl": "https://pay.ubq.fi?claim=W3sidHlwZSI6ImVyYzIwLXBlcm1pdCIsInBlcm1pdCI6eyJwZXJtaXR0ZWQiOnsidG9rZW4iOiIweGU5MUQxNTNFMGI0MTUxOEEyQ2U4RGQzRDc5NDRGYTg2MzQ2M2E5N2QiLCJhbW91bnQiOiIzNDEyMDAwMDAwMDAwMDAwMDAwMCJ9LCJub25jZSI6IjI0MzI1Mzc3MDIzMTc5NjEwOTcxMzU1NjgzOTQ2OTU1MjU5OTg3OTgyMTUxMzM5NDUwMzE0NjAwNzc3OTM3ODU5Mzk3OTYyODgzODA4IiwiZGVhZGxpbmUiOiI1Nzg5NjA0NDYxODY1ODA5NzcxMTc4NTQ5MjUwNDM0Mzk1MzkyNjYzNDk5MjMzMjgyMDI4MjAxOTcyODc5MjAwMzk1NjU2NDgxOTk2NyJ9LCJ0cmFuc2ZlckRldGFpbHMiOnsidG8iOiIweDREMDcwNGY0MDBENTdCYTkzZUVhODg3NjVDM0ZjREJEODI2ZENGYzQiLCJyZXF1ZXN0ZWRBbW91bnQiOiIzNDEyMDAwMDAwMDAwMDAwMDAwMCJ9LCJvd25lciI6IjB4ZDk1MzBGM2ZiQkVhMTFiZUQwMURDMDlFNzkzMThmMmYyMDIyMzcxNiIsInNpZ25hdHVyZSI6IjB4YjRhMTg4Y2Y3MDg1N2FmYzc4MThiZjMwM2MzN2RmNGRlZjJkN2JjNDUyNDdhMDdjNTQwODc3YzA2NWMyYjU2NjJiZGJlZDU3YTIxYzE2NzA2OGExYjQ2YzAwYzc0YjVlZDBmMWJjOWI2YzAyMzVhMzY1Mzk2MjE5ZmI3Y2QxZjQxYyIsIm5ldHdvcmtJZCI6MTAwfV0=",
-    "evaluationCommentHtml": "<details>       <summary>         <b>           <h3>             <a href=\"https://pay.ubq.fi?claim=W3sidHlwZSI6ImVyYzIwLXBlcm1pdCIsInBlcm1pdCI6eyJwZXJtaXR0ZWQiOnsidG9rZW4iOiIweGU5MUQxNTNFMGI0MTUxOEEyQ2U4RGQzRDc5NDRGYTg2MzQ2M2E5N2QiLCJhbW91bnQiOiIzNDEyMDAwMDAwMDAwMDAwMDAwMCJ9LCJub25jZSI6IjI0MzI1Mzc3MDIzMTc5NjEwOTcxMzU1NjgzOTQ2OTU1MjU5OTg3OTgyMTUxMzM5NDUwMzE0NjAwNzc3OTM3ODU5Mzk3OTYyODgzODA4IiwiZGVhZGxpbmUiOiI1Nzg5NjA0NDYxODY1ODA5NzcxMTc4NTQ5MjUwNDM0Mzk1MzkyNjYzNDk5MjMzMjgyMDI4MjAxOTcyODc5MjAwMzk1NjU2NDgxOTk2NyJ9LCJ0cmFuc2ZlckRldGFpbHMiOnsidG8iOiIweDREMDcwNGY0MDBENTdCYTkzZUVhODg3NjVDM0ZjREJEODI2ZENGYzQiLCJyZXF1ZXN0ZWRBbW91bnQiOiIzNDEyMDAwMDAwMDAwMDAwMDAwMCJ9LCJvd25lciI6IjB4ZDk1MzBGM2ZiQkVhMTFiZUQwMURDMDlFNzkzMThmMmYyMDIyMzcxNiIsInNpZ25hdHVyZSI6IjB4YjRhMTg4Y2Y3MDg1N2FmYzc4MThiZjMwM2MzN2RmNGRlZjJkN2JjNDUyNDdhMDdjNTQwODc3YzA2NWMyYjU2NjJiZGJlZDU3YTIxYzE2NzA2OGExYjQ2YzAwYzc0YjVlZDBmMWJjOWI2YzAyMzVhMzY1Mzk2MjE5ZmI3Y2QxZjQxYyIsIm5ldHdvcmtJZCI6MTAwfV0=\" target=\"_blank\" rel=\"noopener\">               [ 34.12 WXDAI ]             </a>           </h3>           <h6>             @0x4007           </h6>         </b>       </summary>       <h6>Contributions Overview</h6>       <table>         <thead>           <tr>             <th>View</th>             <th>Contribution</th>             <th>Count</th>             <th>Reward</th>           </tr>         </thead>         <tbody>                      <tr>             <td>Issue</td>             <td>Task</td>             <td>0.5</td>             <td>25</td>           </tr>           <tr>             <td>Issue</td>             <td>Specification</td>             <td>1</td>             <td>3.84</td>           </tr>           <tr>             <td>Issue</td>             <td>Comment</td>             <td>2</td>             <td>5.28</td>           </tr>         </tbody>       </table>       <h6>Conversation Incentives</h6>       <table>         <thead>           <tr>             <th>Comment</th>             <th>Formatting</th>             <th>Relevance</th>             <th>Reward</th>           </tr>         </thead>         <tbody>                      <tr>             <td>               <h6>                 <a href=\"https://github.com/ubiquity/work.ubq.fi/issues/69\" target=\"_blank\" rel=\"noopener\">Looks like the filters are barely useable now that we have the s&hellip;</a>               </h6>             </td>             <td>             <details>               <summary>                 4.8               </summary>               <pre>content:&#13;  p:&#13;    count: 48&#13;    score: 1&#13;  img:&#13;    count: 1&#13;    score: 0&#13;wordValue: 0.1&#13;formattingMultiplier: 1&#13;</pre>              </details>             </td>             <td>0.8</td>             <td>3.84</td>           </tr>           <tr>             <td>               <h6>                 <a href=\"https://github.com/ubiquity/work.ubq.fi/issues/69#issuecomment-2186802545\" target=\"_blank\" rel=\"noopener\">Okay both bots are broken @gentlementlegen  We should have split&hellip;</a>               </h6>             </td>             <td>             <details>               <summary>                 2.6               </summary>               <pre>content:&#13;  p:&#13;    count: 13&#13;    score: 1&#13;wordValue: 0.2&#13;formattingMultiplier: 1&#13;</pre>              </details>             </td>             <td>0.8</td>             <td>2.08</td>           </tr>           <tr>             <td>               <h6>                 <a href=\"https://github.com/ubiquity/work.ubq.fi/issues/69#issuecomment-2186807999\" target=\"_blank\" rel=\"noopener\">Actually, looks like it did the right thing for your reward on v&hellip;</a>               </h6>             </td>             <td>             <details>               <summary>                 4               </summary>               <pre>content:&#13;  p:&#13;    count: 20&#13;    score: 1&#13;wordValue: 0.2&#13;formattingMultiplier: 1&#13;</pre>              </details>             </td>             <td>0.8</td>             <td>3.2</td>           </tr>         </tbody>       </table>     </details>"
+    "evaluationCommentHtml": "<details>       <summary>         <b>           <h3>             <a href=\"https://pay.ubq.fi?claim=W3sidHlwZSI6ImVyYzIwLXBlcm1pdCIsInBlcm1pdCI6eyJwZXJtaXR0ZWQiOnsidG9rZW4iOiIweGU5MUQxNTNFMGI0MTUxOEEyQ2U4RGQzRDc5NDRGYTg2MzQ2M2E5N2QiLCJhbW91bnQiOiIzNTA4MDAwMDAwMDAwMDAwMDAwMCJ9LCJub25jZSI6IjI0MzI1Mzc3MDIzMTc5NjEwOTcxMzU1NjgzOTQ2OTU1MjU5OTg3OTgyMTUxMzM5NDUwMzE0NjAwNzc3OTM3ODU5Mzk3OTYyODgzODA4IiwiZGVhZGxpbmUiOiI1Nzg5NjA0NDYxODY1ODA5NzcxMTc4NTQ5MjUwNDM0Mzk1MzkyNjYzNDk5MjMzMjgyMDI4MjAxOTcyODc5MjAwMzk1NjU2NDgxOTk2NyJ9LCJ0cmFuc2ZlckRldGFpbHMiOnsidG8iOiIweDREMDcwNGY0MDBENTdCYTkzZUVhODg3NjVDM0ZjREJEODI2ZENGYzQiLCJyZXF1ZXN0ZWRBbW91bnQiOiIzNTA4MDAwMDAwMDAwMDAwMDAwMCJ9LCJvd25lciI6IjB4ZDk1MzBGM2ZiQkVhMTFiZUQwMURDMDlFNzkzMThmMmYyMDIyMzcxNiIsInNpZ25hdHVyZSI6IjB4Y2JkYWIyZjk1MWNmM2YxMTgxN2I4NjdjNDE1YWRkZTA1MTg2YjVkNDhjYmUwMGFiMzcxZGM5ZTQyNTAxZDE2MDNjYzcwNGYyNTIxMWQzNDZiNzc0MmY3ZDZlNWNiOTNkNTBlMDcwMzVmZTgzY2NlYmFhNzA4ZmE5ZGE1MWE3M2QxYyIsIm5ldHdvcmtJZCI6MTAwfV0=\" target=\"_blank\" rel=\"noopener\">               [ 35.08 WXDAI ]             </a>           </h3>           <h6>             @0x4007           </h6>         </b>       </summary>       <h6>Contributions Overview</h6>       <table>         <thead>           <tr>             <th>View</th>             <th>Contribution</th>             <th>Count</th>             <th>Reward</th>           </tr>         </thead>         <tbody>                      <tr>             <td>Issue</td>             <td>Task</td>             <td>0.5</td>             <td>25</td>           </tr>           <tr>             <td>Issue</td>             <td>Specification</td>             <td>1</td>             <td>4.8</td>           </tr>           <tr>             <td>Issue</td>             <td>Comment</td>             <td>2</td>             <td>5.28</td>           </tr>         </tbody>       </table>       <h6>Conversation Incentives</h6>       <table>         <thead>           <tr>             <th>Comment</th>             <th>Formatting</th>             <th>Relevance</th>             <th>Reward</th>           </tr>         </thead>         <tbody>                      <tr>             <td>               <h6>                 <a href=\"https://github.com/ubiquity/work.ubq.fi/issues/69\" target=\"_blank\" rel=\"noopener\">Looks like the filters are barely useable now that we have the s&hellip; ![IMG_103370966922-1](https://github.com/ubiquity/work.ubq.fi/assets/4975670/149aca97-49ce-4d37-9757-00223cae9920)</a>               </h6>             </td>             <td>             <details>               <summary>                 4.8               </summary>               <pre>content:&#13;  p:&#13;    count: 48&#13;    score: 1&#13;  img:&#13;    count: 1&#13;    score: 0&#13;wordValue: 0.1&#13;formattingMultiplier: 1&#13;</pre>              </details>             </td>             <td>1</td>             <td>4.8</td>           </tr>           <tr>             <td>               <h6>                 <a href=\"https://github.com/ubiquity/work.ubq.fi/issues/69#issuecomment-2186802545\" target=\"_blank\" rel=\"noopener\">Okay both bots are broken @gentlementlegen  We should have split the assignee reward</a>               </h6>             </td>             <td>             <details>               <summary>                 2.6               </summary>               <pre>content:&#13;  p:&#13;    count: 13&#13;    score: 1&#13;wordValue: 0.2&#13;formattingMultiplier: 1&#13;</pre>              </details>             </td>             <td>0.8</td>             <td>2.08</td>           </tr>           <tr>             <td>               <h6>                 <a href=\"https://github.com/ubiquity/work.ubq.fi/issues/69#issuecomment-2186807999\" target=\"_blank\" rel=\"noopener\">Actually, looks like it did the right thing for your reward on v&hellip;</a>               </h6>             </td>             <td>             <details>               <summary>                 4               </summary>               <pre>content:&#13;  p:&#13;    count: 20&#13;    score: 1&#13;wordValue: 0.2&#13;formattingMultiplier: 1&#13;</pre>              </details>             </td>             <td>0.8</td>             <td>3.2</td>           </tr>         </tbody>       </table>     </details>"
   },
   "gentlementlegen": {
+    "userId": 9807008,
     "total": 28.28,
->>>>>>> 80609d2a
     "task": {
-      "multiplier": 0.5,
-      "reward": 25
+      "reward": 25,
+      "multiplier": 0.5
     },
-    "total": 35.08,
-    "userId": 4975670
-  },
-  "gentlementlegen": {
     "comments": [
       {
+        "id": 2186805818,
         "content": "@0x4007 So it should be 25 each? I can confirm this is not handled by v2, I didn't know it was the expected behavior.",
-<<<<<<< HEAD
-        "id": 2186805818,
-=======
         "url": "https://github.com/ubiquity/work.ubq.fi/issues/69#issuecomment-2186805818",
         "type": "ISSUE_COLLABORATOR",
->>>>>>> 80609d2a
         "score": {
           "formatting": {
             "content": {
@@ -118,20 +96,6 @@
                 "score": 1
               }
             },
-<<<<<<< HEAD
-            "formattingMultiplier": 1,
-            "wordValue": 0.1
-          },
-          "relevance": 0.8,
-          "reward": 1.92
-        },
-        "type": "ISSUE|COLLABORATOR|COMMENTED",
-        "url": "https://github.com/ubiquity/work.ubq.fi/issues/69#issuecomment-2186805818"
-      },
-      {
-        "content": "Ah yes because it doesn't apply the `0.5` multiplier I see. Will fix that on v2.",
-        "id": 2186813200,
-=======
             "wordValue": 0.1,
             "formattingMultiplier": 1
           },
@@ -140,41 +104,22 @@
         }
       },
       {
+        "id": 2186813200,
         "content": "Ah yes because it doesn't apply the `0.5` multiplier I see. Will fix that on v2.",
         "url": "https://github.com/ubiquity/work.ubq.fi/issues/69#issuecomment-2186813200",
         "type": "ISSUE_COLLABORATOR",
->>>>>>> 80609d2a
         "score": {
           "formatting": {
             "content": {
+              "p": {
+                "count": 16,
+                "score": 1
+              },
               "code": {
                 "count": 1,
                 "score": 1
-              },
-              "p": {
-                "count": 16,
-                "score": 1
               }
             },
-<<<<<<< HEAD
-            "formattingMultiplier": 1,
-            "wordValue": 0.1
-          },
-          "relevance": 0.8,
-          "reward": 1.36
-        },
-        "type": "ISSUE|COLLABORATOR|COMMENTED",
-        "url": "https://github.com/ubiquity/work.ubq.fi/issues/69#issuecomment-2186813200"
-      }
-    ],
-    "evaluationCommentHtml": "<details>       <summary>         <b>           <h3>             <a href=\"undefined\" target=\"_blank\" rel=\"noopener\">               [ 28.28 WXDAI ]             </a>           </h3>           <h6>             @gentlementlegen           </h6>         </b>       </summary>       <h6>Contributions Overview</h6>       <table>         <thead>           <tr>             <th>View</th>             <th>Contribution</th>             <th>Count</th>             <th>Reward</th>           </tr>         </thead>         <tbody>                      <tr>             <td>Issue</td>             <td>Task</td>             <td>0.5</td>             <td>25</td>           </tr>           <tr>             <td>Issue</td>             <td>Comment</td>             <td>2</td>             <td>3.28</td>           </tr>         </tbody>       </table>       <h6>Conversation Incentives</h6>       <table>         <thead>           <tr>             <th>Comment</th>             <th>Formatting</th>             <th>Relevance</th>             <th>Reward</th>           </tr>         </thead>         <tbody>                      <tr>             <td>               <h6>                 <a href=\"https://github.com/ubiquity/work.ubq.fi/issues/69#issuecomment-2186805818\" target=\"_blank\" rel=\"noopener\">@0x4007 So it should be 25 each? I can confirm this is not handl&hellip;</a>               </h6>             </td>             <td>             <details>               <summary>                 2.4               </summary>               <pre>content:&#13;  p:&#13;    count: 24&#13;    score: 1&#13;wordValue: 0.1&#13;formattingMultiplier: 1&#13;</pre>              </details>             </td>             <td>0.8</td>             <td>1.92</td>           </tr>           <tr>             <td>               <h6>                 <a href=\"https://github.com/ubiquity/work.ubq.fi/issues/69#issuecomment-2186813200\" target=\"_blank\" rel=\"noopener\">Ah yes because it doesn't apply the &#96;0.5&#96; multiplier I s&hellip;</a>               </h6>             </td>             <td>             <details>               <summary>                 1.7               </summary>               <pre>content:&#13;  p:&#13;    count: 16&#13;    score: 1&#13;  code:&#13;    count: 1&#13;    score: 1&#13;wordValue: 0.1&#13;formattingMultiplier: 1&#13;</pre>              </details>             </td>             <td>0.8</td>             <td>1.36</td>           </tr>         </tbody>       </table>     </details>",
-    "task": {
-      "multiplier": 0.5,
-      "reward": 25
-    },
-    "total": 28.28,
-    "userId": 9807008
-=======
             "wordValue": 0.1,
             "formattingMultiplier": 1
           },
@@ -184,6 +129,5 @@
       }
     ],
     "evaluationCommentHtml": "<details>       <summary>         <b>           <h3>             <a href=\"undefined\" target=\"_blank\" rel=\"noopener\">               [ 28.28 WXDAI ]             </a>           </h3>           <h6>             @gentlementlegen           </h6>         </b>       </summary>       <h6>Contributions Overview</h6>       <table>         <thead>           <tr>             <th>View</th>             <th>Contribution</th>             <th>Count</th>             <th>Reward</th>           </tr>         </thead>         <tbody>                      <tr>             <td>Issue</td>             <td>Task</td>             <td>0.5</td>             <td>25</td>           </tr>           <tr>             <td>Issue</td>             <td>Comment</td>             <td>2</td>             <td>3.28</td>           </tr>         </tbody>       </table>       <h6>Conversation Incentives</h6>       <table>         <thead>           <tr>             <th>Comment</th>             <th>Formatting</th>             <th>Relevance</th>             <th>Reward</th>           </tr>         </thead>         <tbody>                      <tr>             <td>               <h6>                 <a href=\"https://github.com/ubiquity/work.ubq.fi/issues/69#issuecomment-2186805818\" target=\"_blank\" rel=\"noopener\">@0x4007 So it should be 25 each? I can confirm this is not handl&hellip;</a>               </h6>             </td>             <td>             <details>               <summary>                 2.4               </summary>               <pre>content:&#13;  p:&#13;    count: 24&#13;    score: 1&#13;wordValue: 0.1&#13;formattingMultiplier: 1&#13;</pre>              </details>             </td>             <td>0.8</td>             <td>1.92</td>           </tr>           <tr>             <td>               <h6>                 <a href=\"https://github.com/ubiquity/work.ubq.fi/issues/69#issuecomment-2186813200\" target=\"_blank\" rel=\"noopener\">Ah yes because it doesn't apply the &#96;0.5&#96; multiplier I s&hellip;</a>               </h6>             </td>             <td>             <details>               <summary>                 1.7               </summary>               <pre>content:&#13;  p:&#13;    count: 16&#13;    score: 1&#13;  code:&#13;    count: 1&#13;    score: 1&#13;wordValue: 0.1&#13;formattingMultiplier: 1&#13;</pre>              </details>             </td>             <td>0.8</td>             <td>1.36</td>           </tr>         </tbody>       </table>     </details>"
->>>>>>> 80609d2a
   }
 }