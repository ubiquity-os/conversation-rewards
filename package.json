--- conflicted
+++ resolved
@@ -30,11 +30,7 @@
     "@octokit/rest": "20.1.0",
     "@sinclair/typebox": "0.32.20",
     "@supabase/supabase-js": "2.42.0",
-<<<<<<< HEAD
-    "@ubiquibot/permit-generation": "1.0.2",
-=======
     "@ubiquibot/permit-generation": "1.0.0",
->>>>>>> 925243f8
     "commander": "12.0.0",
     "decimal.js": "10.4.3",
     "dotenv": "16.4.5",
