--- conflicted
+++ resolved
@@ -154,11 +154,7 @@
         }
       } else {
         logger.error(
-<<<<<<< HEAD
-          `Could not find multiplier for element <${tagName}> with association <${typeReplacer("type", commentType)}></EXTERNAL_FRAGMENT> in comment [${element.outerHTML}]`
-=======
           `Could not find multiplier for element <${tagName}> with association <${typeReplacer("type", commentType)}> in comment [${element.outerHTML}]`
->>>>>>> ff101263
         );
         element.remove();
         continue;
