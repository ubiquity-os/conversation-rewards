name: "Conversation Rewards"
description: "Compute rewards for contributors' discussion on issues that are closed as complete."
inputs:
  issueUrl:
    description: "The URL the the issue needing to be parsed"
    required: true
  evmNetworkId:
    description: "The EVM network ID to use"
    required: true
  evmPrivateEncrypted:
    description: "The encrypted EVM private key"
    required: true
outputs:
  result:
    description: "The result containing all the rewards of the users"
    value: ${{ steps.main.outputs.result }}
runs:
  using: "composite"
  steps:
    - run: |
        echo "${{ inputs.eventPayload }}"
        yarn --cwd ${{ github.action_path }} --production=true
<<<<<<< HEAD
        yarn --cwd ${{ github.action_path }} start --issue "${{ inputs.eventPayload.issueUrl }}" --file "${{ github.action_path }}/results.json --evmNetworkId ${{ inputs.eventPayload.evmNetworkId }} --evmPrivateEncrypted ${{ secrets.EVM_PRIVATE_ENCRYPTED }}"
=======
        yarn --cwd ${{ github.action_path }} start --issue "${{ inputs.issueUrl }}" --file "${{ github.action_path }}/results.json" --evmNetworkId "${{ inputs.evmNetworkId }}" --evmPrivateEncrypted "${{ inputs.evmPrivateEncrypted }}"
>>>>>>> e0611e3c
        output=$(cat ${{ github.action_path }}/results.json | tr -s ' ' | tr -d '\n')
        echo "Output of calculations:"
        echo "$output"
        echo "Pushing results to REWARDS output"
        echo "REWARDS=$output" >> $GITHUB_OUTPUT
      id: main
      shell: bash<|MERGE_RESOLUTION|>--- conflicted
+++ resolved
@@ -18,13 +18,8 @@
   using: "composite"
   steps:
     - run: |
-        echo "${{ inputs.eventPayload }}"
         yarn --cwd ${{ github.action_path }} --production=true
-<<<<<<< HEAD
-        yarn --cwd ${{ github.action_path }} start --issue "${{ inputs.eventPayload.issueUrl }}" --file "${{ github.action_path }}/results.json --evmNetworkId ${{ inputs.eventPayload.evmNetworkId }} --evmPrivateEncrypted ${{ secrets.EVM_PRIVATE_ENCRYPTED }}"
-=======
         yarn --cwd ${{ github.action_path }} start --issue "${{ inputs.issueUrl }}" --file "${{ github.action_path }}/results.json" --evmNetworkId "${{ inputs.evmNetworkId }}" --evmPrivateEncrypted "${{ inputs.evmPrivateEncrypted }}"
->>>>>>> e0611e3c
         output=$(cat ${{ github.action_path }}/results.json | tr -s ' ' | tr -d '\n')
         echo "Output of calculations:"
         echo "$output"
